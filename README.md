# nwb_datajoint

This is under development and not ready for general use.

Old code for importing older Frank Lab data is in the develop branch

Newer code for importing from new NWB data files is in the develop_nwbraw branch

## Setup
1. Clone repository
2. Setup conda environment
```conda env create -f environment.yml```
3. Install the repo ```python setup.py develop``` (This has not been tested recently)
4. [Use the datajoint docker installation](https://tutorials.datajoint.io/setting-up/local-database.html)
<<<<<<< HEAD
5. Run the docker image.
6. Copy `bon_03.nwb` and `bon_04.nwb` into the `/data` folder
7. Start jupyter lab ```jupyter lab```
8. open `notebooks/run_pipeline.ipynb`

Note that there are three branches:
+ `master`: datajoint and nwb work using the path file store.
+ `use-object-ids`: datajoint and nwb work using object ids.
+ `develop`: Loren's datajoint code.
=======
5. Try running one of the Notebooks in the notebooks folder
>>>>>>> bb4ce9ad
<|MERGE_RESOLUTION|>--- conflicted
+++ resolved
@@ -6,22 +6,10 @@
 
 Newer code for importing from new NWB data files is in the develop_nwbraw branch
 
-## Setup
+## Setup - Note that this is likely out of date. See notebooks directory for up
+to date notebooks 
 1. Clone repository
 2. Setup conda environment
 ```conda env create -f environment.yml```
 3. Install the repo ```python setup.py develop``` (This has not been tested recently)
-4. [Use the datajoint docker installation](https://tutorials.datajoint.io/setting-up/local-database.html)
-<<<<<<< HEAD
-5. Run the docker image.
-6. Copy `bon_03.nwb` and `bon_04.nwb` into the `/data` folder
-7. Start jupyter lab ```jupyter lab```
-8. open `notebooks/run_pipeline.ipynb`
-
-Note that there are three branches:
-+ `master`: datajoint and nwb work using the path file store.
-+ `use-object-ids`: datajoint and nwb work using object ids.
-+ `develop`: Loren's datajoint code.
-=======
-5. Try running one of the Notebooks in the notebooks folder
->>>>>>> bb4ce9ad
+4. [Use the datajoint docker installation](https://tutorials.datajoint.io/setting-up/local-database.html)